#![allow(missing_docs)]

use super::{DoryDeserialize, DorySerialize};
use rand_core::RngCore;

pub trait Field:
    Sized
    + Clone
    + Copy
    + PartialEq
    + Send
    + Sync
    + DorySerialize
    + DoryDeserialize
    + std::ops::Add<Output = Self>
    + std::ops::Sub<Output = Self>
    + std::ops::Mul<Output = Self>
    + std::ops::Neg<Output = Self>
    + for<'a> std::ops::Add<&'a Self, Output = Self>
    + for<'a> std::ops::Sub<&'a Self, Output = Self>
    + for<'a> std::ops::Mul<&'a Self, Output = Self>
{
    fn zero() -> Self;
    fn one() -> Self;
    fn is_zero(&self) -> bool;

    fn add(&self, rhs: &Self) -> Self;
    fn sub(&self, rhs: &Self) -> Self;
    fn mul(&self, rhs: &Self) -> Self;

    fn inv(self) -> Option<Self>;

    fn random<R: RngCore>(rng: &mut R) -> Self;

    fn from_u64(val: u64) -> Self;
    fn from_i64(val: i64) -> Self;
}

pub trait Group:
    Sized
    + Clone
    + Copy
    + PartialEq
    + Send
    + Sync
    + DorySerialize
    + DoryDeserialize
    + std::ops::Add<Output = Self>
    + std::ops::Sub<Output = Self>
    + std::ops::Neg<Output = Self>
    + for<'a> std::ops::Add<&'a Self, Output = Self>
    + for<'a> std::ops::Sub<&'a Self, Output = Self>
{
    type Scalar: Field
        + std::ops::Mul<Self, Output = Self>
        + for<'a> std::ops::Mul<&'a Self, Output = Self>;

    fn identity() -> Self;
    fn add(&self, rhs: &Self) -> Self;
    fn neg(&self) -> Self;
    fn scale(&self, k: &Self::Scalar) -> Self;

    fn random<R: RngCore>(rng: &mut R) -> Self;
}

pub trait PairingCurve: Clone {
    type G1: Group;
    type G2: Group;
    type GT: Group; // Multiplicative subgroup F^* of the extension field

    /// e : G1 × G2 → GT
    fn pair(p: &Self::G1, q: &Self::G2) -> Self::GT;

    /// Π e(p_i, q_i)
    fn multi_pair(ps: &[Self::G1], qs: &[Self::G2]) -> Self::GT {
        assert_eq!(
            ps.len(),
            qs.len(),
            "multi_pair requires equal length vectors"
        );

        if ps.is_empty() {
            return Self::GT::identity();
        }

        ps.iter()
            .zip(qs.iter())
            .fold(Self::GT::identity(), |acc, (p, q)| {
                acc.add(&Self::pair(p, q))
            })
    }

    /// Optimized multi-pairing when G2 points come from setup/generators
    ///
    /// This variant should be used when the G2 points are from the prover setup
    /// (e.g., g2_vec generators). Backend implementations can optimize this by
    /// caching prepared G2 points.
    ///
    /// # Parameters
    /// - `ps`: G1 points (typically computed values like row commitments or v-vectors)
    /// - `qs`: G2 points from setup (e.g., `setup.g2_vec[..n]`)
    ///
    /// # Returns
    /// Product of pairings: Π e(p_i, q_i)
    ///
    /// # Default Implementation
    /// Delegates to `multi_pair`
    fn multi_pair_g2_setup(ps: &[Self::G1], qs: &[Self::G2]) -> Self::GT {
        Self::multi_pair(ps, qs)
    }

    /// Optimized multi-pairing when G1 points are from the prover setup.
    ///
    /// This variant should be used when the G1 points are from the prover setup
    /// (e.g., g1_vec generators). Backend implementations can optimize this by
    /// caching prepared G1 points.
    ///
    /// # Parameters
    /// - `ps`: G1 points from setup (e.g., `setup.g1_vec[..n]`)
    /// - `qs`: G2 points (typically computed values like v-vectors)
    ///
    /// # Returns
    /// Product of pairings: Π e(p_i, q_i)
    ///
    /// # Default Implementation
    /// Delegates to `multi_pair`
    fn multi_pair_g1_setup(ps: &[Self::G1], qs: &[Self::G2]) -> Self::GT {
        Self::multi_pair(ps, qs)
    }
}

/// Dory requires MSMs and vector scaling ops, hence we expose a trait for optimized versions of such routines.
pub trait DoryRoutines<G: Group> {
    fn msm(bases: &[G], scalars: &[G::Scalar]) -> G;

    /// Fixed-base vectorized scalar multiplication where the same base is scaled by each scalar individually
    /// Computes: \[base * scalars\[0\], base * scalars\[1\], ..., base * scalars\[n-1\]\]
    fn fixed_base_vector_scalar_mul(base: &G, scalars: &[G::Scalar]) -> Vec<G>;

    /// vs\[i\] = vs\[i\] + scalar * bases\[i\]
    fn fixed_scalar_mul_bases_then_add(bases: &[G], vs: &mut [G], scalar: &G::Scalar);

    /// vs\[i\] = scalar * vs\[i\] + addends\[i\]
    fn fixed_scalar_mul_vs_then_add(vs: &mut [G], addends: &[G], scalar: &G::Scalar);

<<<<<<< HEAD
    /// Fold one scalar vector in place: left[i] = left[i] * scalar + right[i]
    ///
    /// Default implementation is sequential; backends can override to parallelize.
    fn fold_scalars_in_place(
        left: &mut [G::Scalar],
        right: &[G::Scalar],
        scalar: &G::Scalar,
    ) {
        debug_assert_eq!(left.len(), right.len(), "halves must match length");
        let n = left.len();
        for i in 0..n {
            left[i] = left[i] * scalar + right[i];
=======
    /// Fold field vectors: left\[i\] = left\[i\] * scalar + right\[i\]
    fn fold_field_vectors(left: &mut [G::Scalar], right: &[G::Scalar], scalar: &G::Scalar) {
        assert_eq!(left.len(), right.len(), "Lengths must match");
        for i in 0..left.len() {
            left[i] = left[i] * *scalar + right[i];
>>>>>>> a5a6d035
        }
    }
}<|MERGE_RESOLUTION|>--- conflicted
+++ resolved
@@ -143,26 +143,11 @@
     /// vs\[i\] = scalar * vs\[i\] + addends\[i\]
     fn fixed_scalar_mul_vs_then_add(vs: &mut [G], addends: &[G], scalar: &G::Scalar);
 
-<<<<<<< HEAD
-    /// Fold one scalar vector in place: left[i] = left[i] * scalar + right[i]
-    ///
-    /// Default implementation is sequential; backends can override to parallelize.
-    fn fold_scalars_in_place(
-        left: &mut [G::Scalar],
-        right: &[G::Scalar],
-        scalar: &G::Scalar,
-    ) {
-        debug_assert_eq!(left.len(), right.len(), "halves must match length");
-        let n = left.len();
-        for i in 0..n {
-            left[i] = left[i] * scalar + right[i];
-=======
     /// Fold field vectors: left\[i\] = left\[i\] * scalar + right\[i\]
     fn fold_field_vectors(left: &mut [G::Scalar], right: &[G::Scalar], scalar: &G::Scalar) {
         assert_eq!(left.len(), right.len(), "Lengths must match");
         for i in 0..left.len() {
             left[i] = left[i] * *scalar + right[i];
->>>>>>> a5a6d035
         }
     }
 }