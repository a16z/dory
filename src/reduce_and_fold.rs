--- conflicted
+++ resolved
@@ -280,20 +280,12 @@
 
         // Fold s₁: s₁ ← α·s₁L + s₁R
         let (s1_l, s1_r) = self.s1.split_at_mut(n2);
-<<<<<<< HEAD
-        M1::fold_scalars_in_place(s1_l, s1_r, alpha);
-=======
         M1::fold_field_vectors(s1_l, s1_r, alpha);
->>>>>>> a5a6d035
         self.s1.truncate(n2);
 
         // Fold s₂: s₂ ← α⁻¹·s₂L + s₂R
         let (s2_l, s2_r) = self.s2.split_at_mut(n2);
-<<<<<<< HEAD
-        M2::fold_scalars_in_place(s2_l, s2_r, &alpha_inv);
-=======
         M1::fold_field_vectors(s2_l, s2_r, &alpha_inv);
->>>>>>> a5a6d035
         self.s2.truncate(n2);
 
         // Decrement round counter
